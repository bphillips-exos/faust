--- conflicted
+++ resolved
@@ -1,17 +1,7 @@
 """Table (key/value changelog stream)."""
-<<<<<<< HEAD
-import sys
-from operator import itemgetter
-from typing import Any, Callable, ClassVar, IO, Iterable, List, Type, cast
+from typing import Any, ClassVar, Type
 
 from mode import Seconds
-from mode.utils import text
-=======
-from typing import Any
-
-from mode import Seconds
-from mode.utils.collections import ManagedUserDict
->>>>>>> 97467023
 
 from faust import windows
 from faust.streams import current_event
@@ -35,11 +25,7 @@
         self._changelog_compacting = True
         self._changelog_deleting = True
         self._changelog_topic = None  # will reset on next property access
-<<<<<<< HEAD
-        return self.WindowWrapper(self)
-=======
-        return WindowWrapper(self, key_index=key_index)
->>>>>>> 97467023
+        return self.WindowWrapper(self, key_index=key_index)
 
     def hopping(self, size: Seconds, step: Seconds,
                 expires: Seconds = None,
