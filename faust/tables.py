"""Tables (changelog stream)."""
import abc
import asyncio
import operator
from collections import defaultdict
from heapq import heappop, heappush
from typing import (
    Any, Callable, Iterable, Iterator, List, Mapping,
    MutableMapping, MutableSet, Sequence, Set as _Set, cast,
)
from . import stores
from . import windows
from .streams import current_event
from .streams import joins
from .types import (
    AppT, EventT, FieldDescriptorT, JoinT, TopicPartition, TopicT,
)
from .types.models import ModelArg
from .types.stores import StoreT
from .types.streams import JoinableT, StreamT
from .types.tables import (
    CollectionT, SetT, TableManagerT, TableT, WindowSetT, WindowWrapperT,
)
from .types.topics import SourceT
from .types.windows import WindowRange, WindowT
from .utils.aiter import aiter
from .utils.collections import FastUserDict, ManagedUserDict, ManagedUserSet
from .utils.logging import get_logger
from .utils.services import Service
from .utils.times import Seconds

__all__ = [
    'Collection',
    'Set',
    'Table',
    'TableManager',
    'WindowSet',
    'WindowWrapper',
]

__flake8_Sequence_is_used: Sequence  # XXX flake8 bug
__flake8_Set_is_used: _Set

logger = get_logger(__name__)


class Collection(Service, CollectionT):
    logger = logger

    _store: str
    _changelog_topic: TopicT
    _timestamp_keys: MutableMapping[float, MutableSet]
    _timestamps: List[float]

    @abc.abstractmethod
    def _get_key(self, key: Any) -> Any:
        ...

    @abc.abstractmethod
    def _set_key(self, key: Any, value: Any) -> None:
        ...

    @abc.abstractmethod
    def _del_key(self, key: Any) -> None:
        ...

    def __init__(self, app: AppT,
                 *,
                 name: str = None,
                 default: Callable[[], Any] = None,
                 store: str = None,
                 key_type: ModelArg = None,
                 value_type: ModelArg = None,
                 partitions: int = None,
                 window: WindowT = None,
                 changelog_topic: TopicT = None,
                 **kwargs: Any) -> None:
        Service.__init__(self, **kwargs)
        self.app = app
        self.name = name
        self.default = default
        self._store = store
        self.key_type = key_type or 'json'
        self.value_type = value_type or 'json'
        self.partitions = partitions
        self.window = window
        self.changelog_topic = changelog_topic

        # Table key expiration
        self._timestamp_keys = defaultdict(set)
        self._timestamps = []

        if self.StateStore is not None:
            self.data = self.StateStore(url=None, app=app, loop=self.loop)
        else:
            url = self._store or self.app.store
            self.data = stores.by_url(url)(
                url, app,
                table_name=self.name,
                loop=self.loop)

        # Table.start() also starts Store
        self.add_dependency(cast(StoreT, self.data))

        # Aliases
        self._sensor_on_get = self.app.sensors.on_table_get
        self._sensor_on_set = self.app.sensors.on_table_set
        self._sensor_on_del = self.app.sensors.on_table_del

    def __hash__(self) -> int:
        # We have to override MutableMapping __hash__, so that this table
        # can be registered in the app.tables mapping.
        return object.__hash__(self)

    async def on_start(self) -> None:
        await self.changelog_topic.maybe_declare()

    def info(self) -> Mapping[str, Any]:
        # Used to recreate object in .clone()
        return {
            'app': self.app,
            'name': self.name,
            'store': self._store,
            'default': self.default,
            'key_type': self.key_type,
            'value_type': self.value_type,
            'changelog_topic': self._changelog_topic,
            'window': self.window,
        }

    def _send_changelog(self, key: Any, value: Any) -> None:
        event = current_event()
        topic: str = None
        partition: int = None
        offset: int = None
        if event is not None:
            send = event.attach
            message = event.message
            topic = message.topic
            partition = message.partition
            offset = message.offset
        else:
            send = self.app.send_soon
        send(self.changelog_topic,
             key,
             {'topic': topic,
              'partition': partition,
              'offset': offset,
              'value': value},
             partition=partition,
             key_serializer='json',
             value_serializer='json')

    @Service.task
    async def _clean_data(self) -> None:
        if self._should_expire_keys():
            timestamps = self._timestamps
            window = self.window
            while not self.should_stop:
                while timestamps and window.stale(timestamps[0]):
                    timestamp = heappop(timestamps)
                    for key in self._timestamp_keys[timestamp]:
                        del self.data[key]
                    del self._timestamp_keys[timestamp]
                await self.sleep(self.app.table_cleanup_interval)

    def _should_expire_keys(self) -> bool:
        window = self.window
        return not (window is None or window.expires is None)

    def _maybe_set_key_ttl(self, key: Any) -> None:
        if not self._should_expire_keys():
            return
        _, window_range = key
        heappush(self._timestamps, window_range.end)
        self._timestamp_keys[window_range.end].add(key)

    def _maybe_del_key_ttl(self, key: Any) -> None:
        if not self._should_expire_keys():
            return
        _, window_range = key
        ts_keys = self._timestamp_keys.get(window_range.end)
        ts_keys.discard(key)

    def _changelog_topic_name(self) -> str:
        return f'{self.app.id}-{self.name}-changelog'

    def join(self, *fields: FieldDescriptorT) -> StreamT:
        return self._join(joins.RightJoin(stream=self, fields=fields))

    def left_join(self, *fields: FieldDescriptorT) -> StreamT:
        return self._join(joins.LeftJoin(stream=self, fields=fields))

    def inner_join(self, *fields: FieldDescriptorT) -> StreamT:
        return self._join(joins.InnerJoin(stream=self, fields=fields))

    def outer_join(self, *fields: FieldDescriptorT) -> StreamT:
        return self._join(joins.OuterJoin(stream=self, fields=fields))

    def _join(self, join_strategy: JoinT) -> StreamT:
        # TODO
        raise NotImplementedError('TODO')

    def clone(self, **kwargs: Any) -> Any:
        return self.__class__(**{**self.info(), **kwargs})

    def combine(self, *nodes: JoinableT, **kwargs: Any) -> StreamT:
        # TODO
        raise NotImplementedError('TODO')

    def _new_changelog_topic(self, *,
                             retention: Seconds = None,
                             compacting: bool = True,
                             deleting: bool = None) -> TopicT:
        return self.app.topic(
            self._changelog_topic_name(),
            key_type=self.key_type,
            value_type=self.value_type,
            partitions=self.partitions,
            retention=retention,
            compacting=compacting,
            deleting=deleting,
        )

    def __copy__(self) -> Any:
        return self.clone()

    def __and__(self, other: Any) -> Any:
        return self.combine(self, other)

    def _apply_window_op(self,
                         op: Callable[[Any, Any], Any],
                         key: Any,
                         value: Any,
                         event: EventT = None) -> None:
        get_ = self._get_key
        set_ = self._set_key
        for window_range in self._window_ranges(event):
            set_((key, window_range), op(get_((key, window_range)), value))

    def _set_windowed(self, key: Any, value: Any,
                      event: EventT = None) -> None:
        for window_range in self._window_ranges(event):
            self._set_key((key, window_range), value)

    def _del_windowed(self, key: Any, event: EventT = None) -> None:
        for window_range in self._window_ranges(event):
            self._del_key((key, window_range))

    def _window_ranges(self, event: EventT = None) -> Iterator[WindowRange]:
        timestamp = self._get_timestamp(event)
        for window_range in self.window.ranges(timestamp):
            yield window_range

    def _windowed_current(self, key: Any, event: EventT = None) -> Any:
        return self._get_key(
            (key, self.window.current(self._get_timestamp(event))))

    def _windowed_delta(self, key: Any, d: Seconds,
                        event: EventT = None) -> Any:
        return self._get_key(
            (key, self.window.delta(self._get_timestamp(event), d)))

    def _get_timestamp(self, event: EventT = None) -> float:
        return (event or current_event()).message.timestamp

    @property
    def label(self) -> str:
        return f'{self.shortlabel}@{self._store}'

    @property
    def shortlabel(self) -> str:
        return f'{type(self).__name__}: {self.name}'

    @property
    def changelog_topic(self) -> TopicT:
        if self._changelog_topic is None:
            self._changelog_topic = self._new_changelog_topic(compacting=True)
        return self._changelog_topic

    @changelog_topic.setter
    def changelog_topic(self, topic: TopicT) -> None:
        self._changelog_topic = topic


class Table(Collection, TableT, ManagedUserDict):

    def using_window(self, window: WindowT) -> WindowWrapperT:
        self.window = window
        self.changelog_topic = self._new_changelog_topic(
            retention=window.expires,
            compacting=True,
            deleting=True,
        )
        return WindowWrapper(self)

    def hopping(self, size: Seconds, step: Seconds,
                expires: Seconds = None) -> WindowWrapperT:
        return self.using_window(windows.HoppingWindow(size, step, expires))

    def tumbling(self, size: Seconds,
                 expires: Seconds = None) -> WindowWrapperT:
        return self.using_window(windows.TumblingWindow(size, expires))

    def __missing__(self, key: Any) -> Any:
        if self.default is not None:
            value = self.data[key] = self.default()
            return value
        raise KeyError(key)

    def _get_key(self, key: Any) -> Any:
        return self[key]

    def _set_key(self, key: Any, value: Any) -> None:
        self[key] = value

    def _del_key(self, key: Any) -> None:
        del self[key]

    def on_key_get(self, key: Any) -> None:
        self._sensor_on_get(self, key)

    def on_key_set(self, key: Any, value: Any) -> None:
        self._send_changelog(key, value)
        self._maybe_set_key_ttl(key)
        self._sensor_on_set(self, key, value)

    def on_key_del(self, key: Any) -> None:
        self._send_changelog(key, value=None)
        self._maybe_del_key_ttl(key)
        self._sensor_on_del(self, key)


class Set(Collection, SetT, ManagedUserSet):

    def on_key_get(self, key: Any) -> None:
        self._sensor_on_get(self, key)

    def on_key_set(self, key: Any) -> None:
        self._send_changelog(key, value=True)
        self._maybe_set_key_ttl(key)
        self._sensor_on_set(self, key, value=True)

    def on_key_del(self, key: Any) -> None:
        self._send_changelog(key, value=None)
        self._maybe_del_key_ttl(key)
        self._sensor_on_del(self, key)


class WindowSet(WindowSetT, FastUserDict):

    def __init__(self,
                 key: Any,
                 table: TableT,
                 event: EventT = None) -> None:
        self.key = key
        self.table = cast(Table, table)
        self.event = event
        self.data = table  # provides underlying mapping in FastUserDict

    def apply(self, op: Callable[[Any, Any], Any], value: Any,
              event: EventT = None) -> WindowSetT:
        cast(Table, self.table)._apply_window_op(
            op, self.key, value, event or self.event)
        return self

    def current(self, event: EventT = None) -> Any:
        return cast(Table, self.table)._windowed_current(
            self.key, event or self.event)

    def delta(self, d: Seconds, event: EventT = None) -> Any:
        return cast(Table, self.table)._windowed_delta(
            self.key, d, event or self.event)

    def __getitem__(self, w: Any) -> Any:
        # wrapper[key][event] returns WindowSet with event already set.
        if isinstance(w, EventT):
            return type(self)(self.key, self.table, w)
        # wrapper[key][window_range] returns value for that range.
        return self.table[self.key, w]

    def __setitem__(self, w: Any, value: Any) -> None:
        if isinstance(w, EventT):
            raise NotImplementedError(
                'Cannot set WindowSet key, when key is an event')
        self.table[self.key, w] = value

    def __delitem__(self, w: Any) -> None:
        if isinstance(w, EventT):
            raise NotImplementedError(
                'Cannot delete WindowSet key, when key is an event')
        del self.table[self.key, w]

    def __iadd__(self, other: Any) -> Any:
        return self.apply(operator.add, other)

    def __isub__(self, other: Any) -> Any:
        return self.apply(operator.sub, other)

    def __imul__(self, other: Any) -> Any:
        return self.apply(operator.mul, other)

    def __itruediv__(self, other: Any) -> Any:
        return self.apply(operator.truediv, other)

    def __ifloordiv__(self, other: Any) -> Any:
        return self.apply(operator.floordiv, other)

    def __imod__(self, other: Any) -> Any:
        return self.apply(operator.mod, other)

    def __ipow__(self, other: Any) -> Any:
        return self.apply(operator.pow, other)

    def __ilshift__(self, other: Any) -> Any:
        return self.apply(operator.lshift, other)

    def __irshift__(self, other: Any) -> Any:
        return self.apply(operator.rshift, other)

    def __iand__(self, other: Any) -> Any:
        return self.apply(operator.and_, other)

    def __ixor__(self, other: Any) -> Any:
        return self.apply(operator.xor, other)

    def __ior__(self, other: Any) -> Any:
        return self.apply(operator.or_, other)

    def __repr__(self) -> str:
        return f'<{type(self).__name__}: table={self.table}>'


class WindowWrapper(WindowWrapperT):

    def __init__(self, table: TableT) -> None:
        self.table = table

    def __getitem__(self, key: Any) -> WindowSetT:
        return WindowSet(key, self.table)

    def __setitem__(self, key: Any, value: Any) -> None:
        if not isinstance(value, WindowSetT):
            cast(Table, self.table)._set_windowed(key, value)

    def __delitem__(self, key: Any) -> None:
        cast(Table, self.table)._del_windowed(key)

    def __iter__(self) -> Iterator:
        return iter(self.table)

    def __len__(self) -> int:
        return len(self.table)


class TableManager(Service, TableManagerT, FastUserDict):
    logger = logger

    _sources: MutableMapping[CollectionT, SourceT]
    _changelogs: MutableMapping[str, CollectionT]
    _table_offsets: MutableMapping[TopicPartition, int]

    def __init__(self, app: AppT, **kwargs: Any) -> None:
        super().__init__(**kwargs)
        self.app = app
        self.data = {}
        self._sources = {}
        self._changelogs = {}
        self._table_offsets = {}
        self._recovery_started = asyncio.Event(loop=self.loop)
        self.recovery_completed = asyncio.Event(loop=self.loop)

    def __setitem__(self, key: str, value: CollectionT) -> None:
        if self._recovery_started.is_set():
            raise RuntimeError('Too late to add tables at this point')
        super().__setitem__(key, value)

    async def _update_sources(self) -> None:
        for table in self.values():
            if table not in self._sources:
                self._sources[table] = cast(SourceT, aiter(
                    table.changelog_topic))
        self._changelogs.update({
            table.changelog_topic.topics[0]: table
            for table in self.values()
        })
        await self.app.consumer.pause_partitions({
            tp for tp in self.app.consumer.assignment()
            if tp.topic in self._changelogs
        })

    async def on_partitions_assigned(
            self, assigned: Iterable[TopicPartition]) -> None:
        # Wait for TopicManager to finish any new subscriptions
        await self.app.sources.wait_for_subscriptions()
        self.log.info('New assignments found')
        await self._on_recovery_started()
        await self.app.consumer.pause_partitions(assigned)
        # TODO Recover multiple tables at the same time.
        for table in self.values():
            # TODO If standby ready, just swap and continue.
            await self._recover_from_changelog(table, assigned)
        await self.app.consumer.resume_partitions({
            tp for tp in assigned
            if tp.topic not in self._changelogs
        })
        self.log.info('New assignments handled')
        await self._on_recovery_completed()

    async def _recover_from_changelog(
            self,
            table: CollectionT,
            assigned: Iterable[TopicPartition]) -> None:
        consumer = self.app.consumer

        # Get assigned partitions for this tables changelog topic.
        tps: _Set[TopicPartition] = {
            tp for tp in assigned
            if tp.topic in table.changelog_topic.topics
        }
        if tps:
            # Seek partitions to appropriate offsets
            if await self._seek_changelog(tps):
                # at this point we know there are messages in at least
                # one of the topic partitions:

                # resume changelog partitions for this table
                await consumer.resume_partitions(tps)
                try:
                    await self._read_changelog(
                        table, tps, self._sources[table])
                finally:
                    await consumer.pause_partitions(tps)
                self.log.info('Table %r: Recovery completed!', table.name)
            else:
                self.log.info('Table %r: Table empty', table.name)

    async def _seek_changelog(self, tps: Iterable[TopicPartition]) -> bool:
        # Set offset of partition to beginning
        # TODO Change to seek_to_beginning once implmented in
        earliest: _Set[TopicPartition] = set()  # tps to seek from earliest
        latest: _Set[TopicPartition] = set()
        consumer = self.app.consumer
        has_positions = False  # set if there are any messages in topics
        for tp in tps:
            try:
                # see if we have read this changelog before
                offset = self._table_offsets[tp]
            except KeyError:
                # if not, add it to partitions we seek to beginning
                earliest.add(tp)
            else:
                latest.add(tp)
                has_positions = True
                # if we have read it, seek to that offset
                await consumer.seek(tp, offset)
        if earliest:
            # find end positions of all partitions
            await consumer.seek_to_latest(*earliest)
            border_right = {tp: await consumer.position(tp) for tp in earliest}
            # find starting positions of all partitions
            await consumer.seek_to_beginning(*earliest)
            border_left = {tp: await consumer.position(tp) for tp in earliest}
            # If the topic is newly created and has no messages
            # the beginning position will be 0, and the latest position will
            # be 0.  If there is a message in the topic the beginning will be
            # 0 and the end will be 1.
            #
            # We cannot look for the number 0 as with log compaction
            # the starting point may have a different value, so
            # we simply assume that if the numbers are different there
            # are messages in the topic.
            has_positions = any(
                border_left[tp] != border_right[tp]
                for tp in earliest
            )
            print('BORDER LEFT: %r' % (border_left,))
            print('BORDER RIGHT: %r' % (border_right,))
            # at this point the topics are rewound at the beginning.
        return has_positions

    async def _read_changelog(self,
                              table: CollectionT,
                              tps: Iterable[TopicPartition],
                              source: SourceT) -> None:
        buf: MutableMapping[Any, Any] = {}
        to_key, to_value = self._to_key, self._to_value
        offsets = self._table_offsets
        pending_tps = set(tps)
        self.log.info('Recover %r from changelog', table.name)
        async for event in source:
            message = event.message
            tp = message.tp
            offset = message.offset
            seen_offset = offsets.get(tp)
            get_checkpoint = self.app.consumer.get_checkpoint
            set_checkpoint = self.app.consumer.set_checkpoint

            if seen_offset is None or offset > seen_offset:
                highwater = self.app.consumer.highwater(tp)
                remaining = highwater - offset
                if not offset % 10_000 and remaining > 1000:
                    self.log.info('Table %r, still waiting for %r values',
                                  table.name, remaining)
                offsets[tp] = offset

                topic = event.value['topic']
                partition = event.value['partition']
                offset = event.value['offset']
                value = to_value(event.value['value'])

                if topic and partition is not None and offset is not None:
                    # may have been sent outside of event context.
                    if topic == tp.topic and partition == tp.offset:
                        checkpoint = get_checkpoint(tp)
                        if checkpoint < offset:
                            set_checkpoint(tp, offset)

                buf[to_key(event.key)] = value
                if len(buf) > 1000:
                    cast(Table, table).raw_update(buf)
                    buf.clear()
<<<<<<< HEAD
                if highwater is None or offset >= highwater - 1:
                    # we have read up till highwater, so this partition is
                    # up to date.
                    pending_tps.discard(tp)
                    if not pending_tps:
                        break
=======
        if buf:
            cast(Table, table).raw_update(buf)
            buf.clear()
>>>>>>> 9ecde493

    def _to_key(self, k: Any) -> Any:
        if isinstance(k, list):
            # Lists are not hashable, and windowed-keys are json
            # serialized into a list.
            return tuple(tuple(v) if isinstance(v, list) else v for v in k)
        return k

    def _to_value(self, v: Any) -> Any:
        return v

    async def _on_recovery_started(self) -> None:
        self._recovery_started.set()
        await self._update_sources()

    async def _on_recovery_completed(self) -> None:
        if not self.recovery_completed.is_set():
            for table in self.values():
                await table.maybe_start()
            self.recovery_completed.set()

    async def on_start(self) -> None:
        await self.sleep(1.0)
        await self._update_sources()

    async def on_stop(self) -> None:
        if self.recovery_completed.is_set():
            for table in self.values():
                await table.stop()<|MERGE_RESOLUTION|>--- conflicted
+++ resolved
@@ -620,18 +620,15 @@
                 if len(buf) > 1000:
                     cast(Table, table).raw_update(buf)
                     buf.clear()
-<<<<<<< HEAD
                 if highwater is None or offset >= highwater - 1:
                     # we have read up till highwater, so this partition is
                     # up to date.
                     pending_tps.discard(tp)
                     if not pending_tps:
                         break
-=======
         if buf:
             cast(Table, table).raw_update(buf)
             buf.clear()
->>>>>>> 9ecde493
 
     def _to_key(self, k: Any) -> Any:
         if isinstance(k, list):
