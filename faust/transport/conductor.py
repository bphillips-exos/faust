"""The conductor delegates messages from the consumer to the streams."""
import asyncio
import typing
from collections import defaultdict
from time import monotonic
from typing import (
    Any,
    Callable,
    Iterable,
    Iterator,
    List,
    MutableMapping,
    MutableSet,
    Optional,
    Set,
    Tuple,
    cast,
)
from mode import Service, get_logger
from mode.utils.futures import notify

from faust.exceptions import KeyDecodeError, ValueDecodeError
from faust.types import (
    AppT,
    ConsumerT,
    EventT,
    K,
    Message,
    TP,
    V,
)
from faust.types.topics import TopicT
from faust.types.transports import ConductorT, ConsumerCallback, TPorTopicSet
from faust.types.tuples import tp_set_to_map

if typing.TYPE_CHECKING:
    from faust.app import App
    from faust.topics import Topic
else:
    class App: ...  # noqa
    class Topic: ...  # noqa

__all__ = ['Conductor', 'ConductorCompiler']

logger = get_logger(__name__)


class ConductorCompiler:

    def build(self,
              conductor: 'Conductor',
              tp: TP,
              channels: MutableSet[Topic]) -> ConsumerCallback:
        # This method localizes variables and attribute access
        # for better performance.  This is part of the inner loop
        # of a Faust worker, so tiny improvements here has big impact.

        topic, partition = tp
        app = conductor.app
        consumer: ConsumerT = None
        on_message_in = app.sensors.on_message_in
        on_topic_buffer_full = app.sensors.on_topic_buffer_full
        unacked: Set[Message] = None
        add_unacked: Callable[[Message], None] = None
        acquire_flow_control: Callable = app.flow_control.acquire
        len_: Callable[[Any], int] = len
        acking_topics: Set[str] = conductor._acking_topics

        async def on_message(message: Message) -> None:
            nonlocal consumer, unacked, add_unacked
            if consumer is None:
                # localize consumer related attributes on first message
                # as the consumer is lazy.
                consumer = app.consumer
                unacked = consumer._unacked_messages
                add_unacked = unacked.add
            # when a message is received we find all channels
            # that subscribe to this message
            await acquire_flow_control()
            channels_n = len_(channels)
            if channels_n:
                # we increment the reference count for this message in bulk
                # immediately, so that nothing will get a chance to decref to
                # zero before we've had the chance to pass it to all channels
                message.incref(channels_n)
                if topic in acking_topics:
                    # This inlines Consumer.track_message(message)
                    add_unacked(message)
                    on_message_in(message.tp, message.offset, message)
                    # XXX ugh this should be in the consumer somehow
                    if consumer._last_batch is None:
                        # set last_batch received timestamp if not already set.
                        # the commit livelock monitor uses this to check
                        # how long between receiving a message to we commit it
                        # (we reset _last_batch to None in .commit())
                        consumer._last_batch = monotonic()

                event: EventT = None
                event_keyid: Tuple[K, V] = None

                # forward message to all channels subscribing to this topic

                # keep track of the number of channels we delivered to,
                # so that if a DecodeError is raised we can propagate
                # that errors to the remaining channels.
                delivered: Set[Topic] = set()
                full: List[Tuple[EventT, Topic]] = []
                try:
                    for chan in channels:
                        keyid = chan.key_type, chan.value_type
                        if event is None:
                            # first channel deserializes the payload:
                            event = await chan.decode(message, propagate=True)
                            event_keyid = keyid

                            queue = chan.queue
                            if queue.full():
                                full.append((event, chan))
                                continue
                            queue.put_nowait(event)
                        else:
                            # subsequent channels may have a different
                            # key/value type pair, meaning they all can
                            # deserialize the message in different ways

                            dest_event: EventT
                            if keyid == event_keyid:
                                # Reuse the event if it uses the same keypair:
                                dest_event = event
                            else:
                                dest_event = await chan.decode(
                                    message, propagate=True)
                            queue = chan.queue
                            if queue.full():
                                full.append((dest_event, chan))
                                continue
                            queue.put_nowait(dest_event)
                        delivered.add(chan)
                    if full:
                        for _, dest_chan in full:
                            on_topic_buffer_full(dest_chan)
                        await asyncio.wait(
                            [dest_chan.put(dest_event)
                             for dest_event, dest_chan in full],
                            return_when=asyncio.ALL_COMPLETED,
                        )
                except KeyDecodeError as exc:
                    remaining = channels - delivered
                    message.ack(app.consumer, n=len(remaining))
                    for channel in remaining:
                        await channel.on_key_decode_error(exc, message)
                        delivered.add(channel)
                except ValueDecodeError as exc:
                    remaining = channels - delivered
                    message.ack(app.consumer, n=len(remaining))
                    for channel in remaining:
                        await channel.on_value_decode_error(exc, message)
                        delivered.add(channel)
        return on_message


class Conductor(ConductorT, Service):
    """Manages the channels that subscribe to topics.

    - Consumes messages from topic using a single consumer.
    - Forwards messages to all channels subscribing to a topic.
    """

    logger = logger

    #: Fast index to see if Topic is registered.
    _topics: MutableSet[TopicT]

    #: Map str topic to set of channels that should get a copy
    #: of each message sent to that topic.
    _topicmap: MutableMapping[str, MutableSet[TopicT]]

    #: Map of TP to set of channels that should get a copy of each
    #: message sent to that TP.
    #: Anything in this setm overrides _topicmap
    _tp_direct: MutableMapping[TP, MutableSet[TopicT]]

    _chanmap: MutableMapping[TP, ConsumerCallback]

    #: Whenever a change is made, i.e. a Topic is added/removed, we notify
    #: the background task responsible for resubscribing.
    _subscription_changed: Optional[asyncio.Event]

    _subscription_done: Optional[asyncio.Future]

    _acking_topics: Set[str]

    _compiler: ConductorCompiler

    def __init__(self, app: AppT, **kwargs: Any) -> None:
        Service.__init__(self, **kwargs)
        self.app = app
        self._topics = set()
        self._topicmap = defaultdict(set)
        self._tp_direct = defaultdict(set)
        self._chanmap = {}
        self._acking_topics = set()
        self._subscription_changed = None
        self._subscription_done = None
        self._compiler = ConductorCompiler()
        # we compile the closure used for receive messages
        # (this just optimizes symbol lookups, localizing variables etc).
        self.on_message: ConsumerCallback
        self.on_message = self._compile_message_handler()

    async def commit(self, topics: TPorTopicSet) -> bool:
        return await self.app.consumer.commit(topics)

    def acks_enabled_for(self, topic: str) -> bool:
        return topic in self._acking_topics

    def _compile_message_handler(self) -> ConsumerCallback:
        # This method localizes variables and attribute access
        # for better performance.  This is part of the inner loop
        # of a Faust worker, so tiny improvements here has big impact.

        get_handler_for_tp = self._chanmap.__getitem__

        async def on_message(message: Message) -> None:
            return await get_handler_for_tp(message.tp)(message)

        return on_message

    @Service.task
    async def _subscriber(self) -> None:
        # the first time we start, we will wait two seconds
        # to give agents a chance to start up and register their
        # streams.  This way we won't have N subscription requests at the
        # start.
        await self.sleep(2.0)

        # tell the consumer to subscribe to the topics.
        await self.app.consumer.subscribe(await self._update_topicmap())
        notify(self._subscription_done)

        # Now we wait for changes
        ev = self._subscription_changed = asyncio.Event(loop=self.loop)
        while not self.should_stop:
            await ev.wait()
            await self.app.consumer.subscribe(await self._update_topicmap())
            ev.clear()
            notify(self._subscription_done)

    async def wait_for_subscriptions(self) -> None:
        if self._subscription_done is not None:
            await self._subscription_done

    async def _update_topicmap(self) -> Iterable[str]:
        self._topicmap.clear()
        self._chanmap.clear()
        for channel in self._topics:
            if channel.internal:
                await channel.maybe_declare()
            for topic in channel.topics:
                if channel.acks:
                    self._acking_topics.add(topic)
                self._topicmap[topic].add(channel)

        return self._topicmap

    async def on_partitions_assigned(self, assigned: Set[TP]) -> None:
        self._tp_direct.clear()
        assignmap = tp_set_to_map(assigned)
        for topic in self._topics:
            if topic.active_partitions is not None:
                if topic.active_partitions:
                    assert topic.active_partitions.issubset(assigned)
                    for tp in topic.active_partitions:
                        self._tp_direct[tp].add(topic)
            else:
                for subtopic in topic.topics:
                    for tp in assignmap[subtopic]:
                        self._tp_direct[tp].add(topic)
        self._update_chanmap()

    def _update_chanmap(self) -> None:
        self._chanmap.update(
            (tp, self._compiler.build(self,
                                      tp,
                                      cast(MutableSet[Topic], channels)))
            for tp, channels in self._tp_direct.items()
        )

    async def on_partitions_revoked(self, revoked: Set[TP]) -> None:
        self._tp_direct.clear()

    def clear(self) -> None:
        self._topics.clear()
        self._topicmap.clear()
        self._tp_direct.clear()
        self._chanmap.clear()
        self._acking_topics.clear()

    def __contains__(self, value: Any) -> bool:
        return value in self._topics

    def __iter__(self) -> Iterator[TopicT]:
        return iter(self._topics)

    def __len__(self) -> int:
        return len(self._topics)

    def __hash__(self) -> int:
        return object.__hash__(self)

    def add(self, topic: Any) -> None:
        if topic not in self._topics:
            self._topics.add(topic)
            topicmap = self._topicmap
            if topicmap and any(t not in topicmap for t in topic.topics):
                self._flag_changes()

    def discard(self, topic: Any) -> None:
        self._topics.discard(topic)
<<<<<<< HEAD
        self._flag_changes()
=======
>>>>>>> 95b3dbf3

    def _flag_changes(self) -> None:
        if self._subscription_changed is not None:
            self._subscription_changed.set()
        if self._subscription_done is None:
            self._subscription_done = asyncio.Future(loop=self.loop)

    @property
    def label(self) -> str:
        return f'{type(self).__name__}({len(self._topics)})'

    @property
    def shortlabel(self) -> str:
        return type(self).__name__<|MERGE_RESOLUTION|>--- conflicted
+++ resolved
@@ -317,10 +317,6 @@
 
     def discard(self, topic: Any) -> None:
         self._topics.discard(topic)
-<<<<<<< HEAD
-        self._flag_changes()
-=======
->>>>>>> 95b3dbf3
 
     def _flag_changes(self) -> None:
         if self._subscription_changed is not None:
